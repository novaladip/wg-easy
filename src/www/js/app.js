/* eslint-disable no-console */
/* eslint-disable no-alert */
/* eslint-disable no-undef */
/* eslint-disable no-new */

'use strict';

function bytes(bytes, decimals, kib, maxunit) {
  kib = kib || false;
  if (bytes === 0) return '0 B';
  if (Number.isNaN(parseFloat(bytes)) && !Number.isFinite(bytes)) return 'NaN';
  const k = kib ? 1024 : 1000;
  const dm = decimals != null && !Number.isNaN(decimals) && decimals >= 0 ? decimals : 2;
  const sizes = kib
    ? ['B', 'KiB', 'MiB', 'GiB', 'TiB', 'PiB', 'EiB', 'ZiB', 'YiB', 'BiB']
    : ['B', 'KB', 'MB', 'GB', 'TB', 'PB', 'EB', 'ZB', 'YB', 'BB'];
  let i = Math.floor(Math.log(bytes) / Math.log(k));
  if (maxunit !== undefined) {
    const index = sizes.indexOf(maxunit);
    if (index !== -1) i = index;
  }
  // eslint-disable-next-line no-restricted-properties
  return `${parseFloat((bytes / Math.pow(k, i)).toFixed(dm))} ${sizes[i]}`;
}

const darkModeMediaQuery = window.matchMedia('(prefers-color-scheme: dark)');
const theme = darkModeMediaQuery.matches ? 'dark' : 'light';

const i18n = new VueI18n({
  locale: localStorage.getItem('lang') || 'en',
  fallbackLocale: 'en',
  messages,
});

const UI_CHART_TYPES = [
  { type: false, strokeWidth: 0 },
  { type: 'line', strokeWidth: 3 },
  { type: 'area', strokeWidth: 0 },
  { type: 'bar', strokeWidth: 0 },
];

const CHART_COLORS = {
<<<<<<< HEAD
  rx: { light: 'rgba(128,128,128,0.3)', dark: 'rgba(255,255,255,0.3)' },
  tx: { light: 'rgba(128,128,128,0.4)', dark: 'rgba(255,255,255,0.3)' },
  gradient: { light: ['rgba(0,0,0,1.0)', 'rgba(0,0,0,1.0)'], dark: ['rgba(128,128,128,0)', 'rgba(128,128,128,0)'] },
=======
  rx: { light: 'rgba(0,0,0,0.2)', dark: 'rgba(255,255,255,0.3)' },
  tx: { light: 'rgba(0,0,0,0.3)', dark: 'rgba(255,255,255,0.5)' },
  gradient: { light: ['rgba(0,0,0,0.1)', 'rgba(0,0,0,0)'], dark: ['rgba(255,255,255,0.1)', 'rgba(255,255,255,0)'] },
>>>>>>> 88b1b20e
};

new Vue({
  el: '#app',
  components: {
    apexchart: VueApexCharts,
  },
  i18n,
  data: {
    authenticated: null,
    authenticating: false,
    password: null,
    requiresPassword: null,

    clients: null,
    clientsPersist: {},
    clientDelete: null,
    clientCreate: null,
    clientCreateName: '',
    clientEditName: null,
    clientEditNameId: null,
    clientEditAddress: null,
    clientEditAddressId: null,
    qrcode: null,

    currentRelease: null,
    latestRelease: null,

    uiTrafficStats: false,

    uiChartType: 0,
<<<<<<< HEAD
    uiShowCharts: localStorage.getItem('uiShowCharts') === '1',
    uiTheme: localStorage.theme || 'auto',
    prefersDarkScheme: window.matchMedia('(prefers-color-scheme: dark)'),
=======
>>>>>>> 88b1b20e

    chartOptions: {
      chart: {
        background: 'transparent',
        stacked: false,
        toolbar: {
          show: false,
        },
        animations: {
          enabled: false,
        },
        parentHeightOffset: 0,
        sparkline: {
          enabled: true,
        },
      },
      colors: [],
      stroke: {
        curve: 'smooth',
      },
      fill: {
        type: 'gradient',
        gradient: {
          shade: 'dark',
          type: 'vertical',
<<<<<<< HEAD
          shadeIntensity: 0,
          gradientToColors: CHART_COLORS.gradient[this.theme],
          inverseColors: false,
          opacityTo: 0,
=======
          shadeIntensity: 1,
          gradientToColors: CHART_COLORS.gradient[theme],
          inverseColors: true,
          opacityFrom: 1,
          opacityTo: 1,
>>>>>>> 88b1b20e
          stops: [0, 100],
        },
      },
      dataLabels: {
        enabled: false,
      },
      plotOptions: {
        bar: {
          horizontal: false,
        },
      },
      xaxis: {
        labels: {
          show: false,
        },
        axisTicks: {
          show: false,
        },
        axisBorder: {
          show: false,
        },
      },
      yaxis: {
        labels: {
          show: false,
        },
        min: 0,
      },
      tooltip: {
        enabled: false,
      },
      legend: {
        show: false,
      },
      grid: {
        show: false,
        padding: {
          left: -10,
          right: 0,
          bottom: -15,
          top: -15,
        },
        column: {
          opacity: 0,
        },
        xaxis: {
          lines: {
            show: false,
          },
        },
      },
    },
  },
  methods: {
    dateTime: (value) => {
      return new Intl.DateTimeFormat(undefined, {
        year: 'numeric',
        month: 'short',
        day: 'numeric',
        hour: 'numeric',
        minute: 'numeric',
      }).format(value);
    },
    async refresh({
      updateCharts = false,
    } = {}) {
      if (!this.authenticated) return;

      const clients = await this.api.getClients();
      this.clients = clients.map((client) => {
        if (client.name.includes('@') && client.name.includes('.')) {
          client.avatar = `https://gravatar.com/avatar/${sha256(client.name.toLowerCase().trim())}.jpg`;
        }

        if (!this.clientsPersist[client.id]) {
          this.clientsPersist[client.id] = {};
          this.clientsPersist[client.id].transferRxHistory = Array(50).fill(0);
          this.clientsPersist[client.id].transferRxPrevious = client.transferRx;
          this.clientsPersist[client.id].transferTxHistory = Array(50).fill(0);
          this.clientsPersist[client.id].transferTxPrevious = client.transferTx;
        }

        // Debug
        // client.transferRx = this.clientsPersist[client.id].transferRxPrevious + Math.random() * 1000;
        // client.transferTx = this.clientsPersist[client.id].transferTxPrevious + Math.random() * 1000;
        // client.latestHandshakeAt = new Date();
<<<<<<< HEAD
        // this.requiresPassword = true;
=======
>>>>>>> 88b1b20e

        this.clientsPersist[client.id].transferRxCurrent = client.transferRx - this.clientsPersist[client.id].transferRxPrevious;
        this.clientsPersist[client.id].transferRxPrevious = client.transferRx;
        this.clientsPersist[client.id].transferTxCurrent = client.transferTx - this.clientsPersist[client.id].transferTxPrevious;
        this.clientsPersist[client.id].transferTxPrevious = client.transferTx;

        if (updateCharts) {
          this.clientsPersist[client.id].transferRxHistory.push(this.clientsPersist[client.id].transferRxCurrent);
          this.clientsPersist[client.id].transferRxHistory.shift();

          this.clientsPersist[client.id].transferTxHistory.push(this.clientsPersist[client.id].transferTxCurrent);
          this.clientsPersist[client.id].transferTxHistory.shift();

          this.clientsPersist[client.id].transferTxSeries = [{
            name: 'Tx',
            data: this.clientsPersist[client.id].transferTxHistory,
          }];

          this.clientsPersist[client.id].transferRxSeries = [{
            name: 'Rx',
            data: this.clientsPersist[client.id].transferRxHistory,
          }];
<<<<<<< HEAD
=======

>>>>>>> 88b1b20e
          client.transferTxHistory = this.clientsPersist[client.id].transferTxHistory;
          client.transferRxHistory = this.clientsPersist[client.id].transferRxHistory;
          client.transferMax = Math.max(...client.transferTxHistory, ...client.transferRxHistory);

          client.transferTxSeries = this.clientsPersist[client.id].transferTxSeries;
          client.transferRxSeries = this.clientsPersist[client.id].transferRxSeries;
        }

        client.transferTxCurrent = this.clientsPersist[client.id].transferTxCurrent;
        client.transferRxCurrent = this.clientsPersist[client.id].transferRxCurrent;

        client.hoverTx = this.clientsPersist[client.id].hoverTx;
        client.hoverRx = this.clientsPersist[client.id].hoverRx;

        return client;
      });
    },
    login(e) {
      e.preventDefault();

      if (!this.password) return;
      if (this.authenticating) return;

      this.authenticating = true;
      this.api.createSession({
        password: this.password,
      })
        .then(async () => {
          const session = await this.api.getSession();
          this.authenticated = session.authenticated;
          this.requiresPassword = session.requiresPassword;
          return this.refresh();
        })
        .catch((err) => {
          alert(err.message || err.toString());
        })
        .finally(() => {
          this.authenticating = false;
          this.password = null;
        });
    },
    logout(e) {
      e.preventDefault();

      this.api.deleteSession()
        .then(() => {
          this.authenticated = false;
          this.clients = null;
        })
        .catch((err) => {
          alert(err.message || err.toString());
        });
    },
    createClient() {
      const name = this.clientCreateName;
      if (!name) return;

      this.api.createClient({ name })
        .catch((err) => alert(err.message || err.toString()))
        .finally(() => this.refresh().catch(console.error));
    },
    deleteClient(client) {
      this.api.deleteClient({ clientId: client.id })
        .catch((err) => alert(err.message || err.toString()))
        .finally(() => this.refresh().catch(console.error));
    },
    enableClient(client) {
      this.api.enableClient({ clientId: client.id })
        .catch((err) => alert(err.message || err.toString()))
        .finally(() => this.refresh().catch(console.error));
    },
    disableClient(client) {
      this.api.disableClient({ clientId: client.id })
        .catch((err) => alert(err.message || err.toString()))
        .finally(() => this.refresh().catch(console.error));
    },
    updateClientName(client, name) {
      this.api.updateClientName({ clientId: client.id, name })
        .catch((err) => alert(err.message || err.toString()))
        .finally(() => this.refresh().catch(console.error));
    },
    updateClientAddress(client, address) {
      this.api.updateClientAddress({ clientId: client.id, address })
        .catch((err) => alert(err.message || err.toString()))
        .finally(() => this.refresh().catch(console.error));
    },
    toggleTheme() {
      const themes = ['light', 'dark', 'auto'];
      const currentIndex = themes.indexOf(this.uiTheme);
      const newIndex = (currentIndex + 1) % themes.length;
      this.uiTheme = themes[newIndex];
      localStorage.theme = this.uiTheme;
      this.setTheme(this.uiTheme);
    },
    setTheme(theme) {
      const { classList } = document.documentElement;
      const shouldAddDarkClass = theme === 'dark' || (theme === 'auto' && this.prefersDarkScheme.matches);
      classList.toggle('dark', shouldAddDarkClass);
    },
    handlePrefersChange(e) {
      if (localStorage.theme === 'auto') {
        this.setTheme(e.matches ? 'dark' : 'light');
      }
    },
    toggleCharts() {
      localStorage.setItem('uiShowCharts', this.uiShowCharts ? 1 : 0);
    },
  },
  filters: {
    bytes,
    timeago: (value) => {
      return timeago.format(value, i18n.locale);
    },
  },
  mounted() {
    this.prefersDarkScheme.addListener(this.handlePrefersChange);
    this.setTheme(this.uiTheme);

    this.api = new API();
    this.api.getSession()
      .then((session) => {
        this.authenticated = session.authenticated;
        this.requiresPassword = session.requiresPassword;
        this.refresh({
          updateCharts: this.updateCharts,
        }).catch((err) => {
          alert(err.message || err.toString());
        });
      })
      .catch((err) => {
        alert(err.message || err.toString());
      });

    setInterval(() => {
      this.refresh({
        updateCharts: this.updateCharts,
      }).catch(console.error);
    }, 1000);

    this.api.getuiTrafficStats()
      .then((res) => {
        this.uiTrafficStats = res;
      })
      .catch(() => {
        this.uiTrafficStats = false;
      });

    this.api.getChartType()
      .then((res) => {
        this.uiChartType = parseInt(res, 10);
      })
      .catch(() => {
        this.uiChartType = 0;
      });

    Promise.resolve().then(async () => {
      const lang = await this.api.getLang();
      if (lang !== localStorage.getItem('lang') && i18n.availableLocales.includes(lang)) {
        localStorage.setItem('lang', lang);
        i18n.locale = lang;
      }

      const currentRelease = await this.api.getRelease();
      const latestRelease = await fetch('https://wg-easy.github.io/wg-easy/changelog.json')
        .then((res) => res.json())
        .then((releases) => {
          const releasesArray = Object.entries(releases).map(([version, changelog]) => ({
            version: parseInt(version, 10),
            changelog,
          }));
          releasesArray.sort((a, b) => {
            return b.version - a.version;
          });

          return releasesArray[0];
        });

      console.log(`Current Release: ${currentRelease}`);
      console.log(`Latest Release: ${latestRelease.version}`);

      if (currentRelease >= latestRelease.version) return;

      this.currentRelease = currentRelease;
      this.latestRelease = latestRelease;
    }).catch((err) => console.error(err));
  },
  computed: {
    chartOptionsTX() {
      const opts = {
        ...this.chartOptions,
<<<<<<< HEAD
        colors: [CHART_COLORS.tx[this.theme]],
=======
        colors: [CHART_COLORS.tx[theme]],
>>>>>>> 88b1b20e
      };
      opts.chart.type = UI_CHART_TYPES[this.uiChartType].type || false;
      opts.stroke.width = UI_CHART_TYPES[this.uiChartType].strokeWidth;
      return opts;
    },
    chartOptionsRX() {
      const opts = {
        ...this.chartOptions,
<<<<<<< HEAD
        colors: [CHART_COLORS.rx[this.theme]],
=======
        colors: [CHART_COLORS.rx[theme]],
>>>>>>> 88b1b20e
      };
      opts.chart.type = UI_CHART_TYPES[this.uiChartType].type || false;
      opts.stroke.width = UI_CHART_TYPES[this.uiChartType].strokeWidth;
      return opts;
    },
    updateCharts() {
<<<<<<< HEAD
      return this.uiChartType > 0 && this.uiShowCharts;
    },
    theme() {
      if (this.uiTheme === 'auto') {
        return this.prefersDarkScheme.matches ? 'dark' : 'light';
      }
      return this.uiTheme;
=======
      return this.uiChartType > 0;
>>>>>>> 88b1b20e
    },
  },
});<|MERGE_RESOLUTION|>--- conflicted
+++ resolved
@@ -23,9 +23,6 @@
   return `${parseFloat((bytes / Math.pow(k, i)).toFixed(dm))} ${sizes[i]}`;
 }
 
-const darkModeMediaQuery = window.matchMedia('(prefers-color-scheme: dark)');
-const theme = darkModeMediaQuery.matches ? 'dark' : 'light';
-
 const i18n = new VueI18n({
   locale: localStorage.getItem('lang') || 'en',
   fallbackLocale: 'en',
@@ -40,15 +37,9 @@
 ];
 
 const CHART_COLORS = {
-<<<<<<< HEAD
   rx: { light: 'rgba(128,128,128,0.3)', dark: 'rgba(255,255,255,0.3)' },
   tx: { light: 'rgba(128,128,128,0.4)', dark: 'rgba(255,255,255,0.3)' },
   gradient: { light: ['rgba(0,0,0,1.0)', 'rgba(0,0,0,1.0)'], dark: ['rgba(128,128,128,0)', 'rgba(128,128,128,0)'] },
-=======
-  rx: { light: 'rgba(0,0,0,0.2)', dark: 'rgba(255,255,255,0.3)' },
-  tx: { light: 'rgba(0,0,0,0.3)', dark: 'rgba(255,255,255,0.5)' },
-  gradient: { light: ['rgba(0,0,0,0.1)', 'rgba(0,0,0,0)'], dark: ['rgba(255,255,255,0.1)', 'rgba(255,255,255,0)'] },
->>>>>>> 88b1b20e
 };
 
 new Vue({
@@ -80,12 +71,9 @@
     uiTrafficStats: false,
 
     uiChartType: 0,
-<<<<<<< HEAD
     uiShowCharts: localStorage.getItem('uiShowCharts') === '1',
     uiTheme: localStorage.theme || 'auto',
     prefersDarkScheme: window.matchMedia('(prefers-color-scheme: dark)'),
-=======
->>>>>>> 88b1b20e
 
     chartOptions: {
       chart: {
@@ -111,18 +99,10 @@
         gradient: {
           shade: 'dark',
           type: 'vertical',
-<<<<<<< HEAD
           shadeIntensity: 0,
           gradientToColors: CHART_COLORS.gradient[this.theme],
           inverseColors: false,
           opacityTo: 0,
-=======
-          shadeIntensity: 1,
-          gradientToColors: CHART_COLORS.gradient[theme],
-          inverseColors: true,
-          opacityFrom: 1,
-          opacityTo: 1,
->>>>>>> 88b1b20e
           stops: [0, 100],
         },
       },
@@ -209,10 +189,7 @@
         // client.transferRx = this.clientsPersist[client.id].transferRxPrevious + Math.random() * 1000;
         // client.transferTx = this.clientsPersist[client.id].transferTxPrevious + Math.random() * 1000;
         // client.latestHandshakeAt = new Date();
-<<<<<<< HEAD
         // this.requiresPassword = true;
-=======
->>>>>>> 88b1b20e
 
         this.clientsPersist[client.id].transferRxCurrent = client.transferRx - this.clientsPersist[client.id].transferRxPrevious;
         this.clientsPersist[client.id].transferRxPrevious = client.transferRx;
@@ -235,10 +212,7 @@
             name: 'Rx',
             data: this.clientsPersist[client.id].transferRxHistory,
           }];
-<<<<<<< HEAD
-=======
-
->>>>>>> 88b1b20e
+
           client.transferTxHistory = this.clientsPersist[client.id].transferTxHistory;
           client.transferRxHistory = this.clientsPersist[client.id].transferRxHistory;
           client.transferMax = Math.max(...client.transferTxHistory, ...client.transferRxHistory);
@@ -429,11 +403,7 @@
     chartOptionsTX() {
       const opts = {
         ...this.chartOptions,
-<<<<<<< HEAD
         colors: [CHART_COLORS.tx[this.theme]],
-=======
-        colors: [CHART_COLORS.tx[theme]],
->>>>>>> 88b1b20e
       };
       opts.chart.type = UI_CHART_TYPES[this.uiChartType].type || false;
       opts.stroke.width = UI_CHART_TYPES[this.uiChartType].strokeWidth;
@@ -442,18 +412,13 @@
     chartOptionsRX() {
       const opts = {
         ...this.chartOptions,
-<<<<<<< HEAD
         colors: [CHART_COLORS.rx[this.theme]],
-=======
-        colors: [CHART_COLORS.rx[theme]],
->>>>>>> 88b1b20e
       };
       opts.chart.type = UI_CHART_TYPES[this.uiChartType].type || false;
       opts.stroke.width = UI_CHART_TYPES[this.uiChartType].strokeWidth;
       return opts;
     },
     updateCharts() {
-<<<<<<< HEAD
       return this.uiChartType > 0 && this.uiShowCharts;
     },
     theme() {
@@ -461,9 +426,6 @@
         return this.prefersDarkScheme.matches ? 'dark' : 'light';
       }
       return this.uiTheme;
-=======
-      return this.uiChartType > 0;
->>>>>>> 88b1b20e
     },
   },
 });