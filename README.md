# WireGuard Easy

[![Build & Publish Docker Image to Docker Hub](https://github.com/wg-easy/wg-easy/actions/workflows/deploy.yml/badge.svg?branch=production)](https://github.com/wg-easy/wg-easy/actions/workflows/deploy.yml)
[![Lint](https://github.com/wg-easy/wg-easy/actions/workflows/lint.yml/badge.svg?branch=master)](https://github.com/wg-easy/wg-easy/actions/workflows/lint.yml)
![Docker](https://img.shields.io/docker/pulls/weejewel/wg-easy.svg)
[![Sponsor](https://img.shields.io/github/sponsors/weejewel)](https://github.com/sponsors/WeeJeWel)
![GitHub Stars](https://img.shields.io/github/stars/wg-easy/wg-easy)

You have found the easiest way to install & manage WireGuard on any Linux host!

<p align="center">
  <img src="./assets/screenshot.png" width="802" />
</p>

## Features

* All-in-one: WireGuard + Web UI.
* Easy installation, simple to use.
* List, create, edit, delete, enable & disable clients.
* Show a client's QR code.
* Download a client's configuration file.
* Statistics for which clients are connected.
* Tx/Rx charts for each connected client.
* Gravatar support.
* Automatic Light / Dark Mode

## Requirements

* A host with a kernel that supports WireGuard (all modern kernels).
* A host with Docker installed.

## Installation

### 1. Install Docker

If you haven't installed Docker yet, install it by running:

```bash
$ curl -sSL https://get.docker.com | sh
$ sudo usermod -aG docker $(whoami)
$ exit
```

And log in again.

### 2. Run WireGuard Easy

To automatically install & run wg-easy, simply run:

<pre>
$ docker run -d \
  --name=wg-easy \
  -e LANG=de \
  -e WG_HOST=<b>🚨YOUR_SERVER_IP</b> \
  -e PASSWORD=<b>🚨YOUR_ADMIN_PASSWORD</b> \
  -v ~/.wg-easy:/etc/wireguard \
  -p 51820:51820/udp \
  -p 51821:51821/tcp \
  --cap-add=NET_ADMIN \
  --cap-add=SYS_MODULE \
  --sysctl="net.ipv4.conf.all.src_valid_mark=1" \
  --sysctl="net.ipv4.ip_forward=1" \
  --restart unless-stopped \
  ghcr.io/wg-easy/wg-easy
</pre>

> 💡 Replace `YOUR_SERVER_IP` with your WAN IP, or a Dynamic DNS hostname.
>
> 💡 Replace `YOUR_ADMIN_PASSWORD` with a password to log in on the Web UI.

The Web UI will now be available on `http://0.0.0.0:51821`.

> 💡 Your configuration files will be saved in `~/.wg-easy`

### 3. Sponsor

Are you enjoying this project? [Buy Emile a beer!](https://github.com/sponsors/WeeJeWel) 🍻

## Options

These options can be configured by setting environment variables using `-e KEY="VALUE"` in the `docker run` command.

| Env | Default | Example | Description |
| - | - | - | - |
| `PORT` | `51821` | `6789` | TCP port for Web UI. |
| `WEBUI_HOST` | `0.0.0.0` | `localhost` | IP address web UI binds to. |
| `PASSWORD` | - | `foobar123` | When set, requires a password when logging in to the Web UI. |
| `WG_HOST` | - | `vpn.myserver.com` | The public hostname of your VPN server. |
| `WG_DEVICE` | `eth0` | `ens6f0` | Ethernet device the wireguard traffic should be forwarded through. |
| `WG_PORT` | `51820` | `12345` | The public UDP port of your VPN server. WireGuard will always listen on 51820 inside the Docker container. |
| `WG_MTU` | `null` | `1420` | The MTU the clients will use. Server uses default WG MTU. |
| `WG_PERSISTENT_KEEPALIVE` | `0` | `25` | Value in seconds to keep the "connection" open. If this value is 0, then connections won't be kept alive. |
| `WG_DEFAULT_ADDRESS` | `10.8.0.x` | `10.6.0.x` | Clients IP address range. |
| `WG_DEFAULT_DNS` | `1.1.1.1` | `8.8.8.8, 8.8.4.4` | DNS server clients will use. If set to blank value, clients will not use any DNS. |
| `WG_ALLOWED_IPS` | `0.0.0.0/0, ::/0` | `192.168.15.0/24, 10.0.1.0/24` | Allowed IPs clients will use. |
| `WG_PRE_UP` | `...` | - | See [config.js](https://github.com/wg-easy/wg-easy/blob/master/src/config.js#L19) for the default value. |
| `WG_POST_UP` | `...` | `iptables ...` | See [config.js](https://github.com/wg-easy/wg-easy/blob/master/src/config.js#L20) for the default value. |
| `WG_PRE_DOWN` | `...` | - | See [config.js](https://github.com/wg-easy/wg-easy/blob/master/src/config.js#L27) for the default value. |
| `WG_POST_DOWN` | `...` | `iptables ...` | See [config.js](https://github.com/wg-easy/wg-easy/blob/master/src/config.js#L28) for the default value. |
<<<<<<< HEAD
| `LANG` | `en` | `de` | Web UI language (Supports: en, ru, tr, no, pl, fr, de, ca, es, vi, nl, is, chs, cht,). |
=======
| `LANG` | `en` | `de` | Web UI language (Supports: en, ru, tr, no, pl, fr, de, ca, es). |
| `UI_DETAILED_STATS` | `false` | `true` | Enable detailed RX / TX client stats in Web UI |
>>>>>>> 04449403

> If you change `WG_PORT`, make sure to also change the exposed port.

## Updating

To update to the latest version, simply run:

```bash
docker stop wg-easy
docker rm wg-easy
docker pull ghcr.io/wg-easy/wg-easy
```

And then run the `docker run -d \ ...` command above again.

## Common Use Cases

* [Using WireGuard-Easy with Pi-Hole](https://github.com/wg-easy/wg-easy/wiki/Using-WireGuard-Easy-with-Pi-Hole)
* [Using WireGuard-Easy with nginx/SSL](https://github.com/wg-easy/wg-easy/wiki/Using-WireGuard-Easy-with-nginx-SSL)

For less common or specific edge-case scenarios, please refer to the detailed information provided in the [Wiki](https://github.com/wg-easy/wg-easy/wiki).<|MERGE_RESOLUTION|>--- conflicted
+++ resolved
@@ -97,12 +97,8 @@
 | `WG_POST_UP` | `...` | `iptables ...` | See [config.js](https://github.com/wg-easy/wg-easy/blob/master/src/config.js#L20) for the default value. |
 | `WG_PRE_DOWN` | `...` | - | See [config.js](https://github.com/wg-easy/wg-easy/blob/master/src/config.js#L27) for the default value. |
 | `WG_POST_DOWN` | `...` | `iptables ...` | See [config.js](https://github.com/wg-easy/wg-easy/blob/master/src/config.js#L28) for the default value. |
-<<<<<<< HEAD
-| `LANG` | `en` | `de` | Web UI language (Supports: en, ru, tr, no, pl, fr, de, ca, es, vi, nl, is, chs, cht,). |
-=======
 | `LANG` | `en` | `de` | Web UI language (Supports: en, ru, tr, no, pl, fr, de, ca, es). |
 | `UI_DETAILED_STATS` | `false` | `true` | Enable detailed RX / TX client stats in Web UI |
->>>>>>> 04449403
 
 > If you change `WG_PORT`, make sure to also change the exposed port.
 
