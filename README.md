--- conflicted
+++ resolved
@@ -97,11 +97,7 @@
 | `WG_POST_UP` | `...` | `iptables ...` | See [config.js](https://github.com/wg-easy/wg-easy/blob/master/src/config.js#L20) for the default value. |
 | `WG_PRE_DOWN` | `...` | - | See [config.js](https://github.com/wg-easy/wg-easy/blob/master/src/config.js#L27) for the default value. |
 | `WG_POST_DOWN` | `...` | `iptables ...` | See [config.js](https://github.com/wg-easy/wg-easy/blob/master/src/config.js#L28) for the default value. |
-<<<<<<< HEAD
-| `LANG` | `en` | `de` | Web UI language (Supports: en, ru, tr, no, pl, fr, de, ca, es, vi, nl, is, chs, cht, th,). |
-=======
-| `LANG` | `en` | `de` | Web UI language (Supports: en, ua, ru, tr, no, pl, fr, de, ca, es, ko, vi, nl, is, pt, chs, cht, it). |
->>>>>>> 075c13bf
+| `LANG` | `en` | `de` | Web UI language (Supports: en, ua, ru, tr, no, pl, fr, de, ca, es, ko, vi, nl, is, pt, chs, cht, it, th). |
 
 > If you change `WG_PORT`, make sure to also change the exposed port.
 
